# encoding: utf-8
require "logstash/namespace"
require "logstash/inputs/base"
require "logstash/inputs/threadable"
require 'redis'

# This input will read events from a Redis instance; it supports both Redis channels and lists.
# The list command (BLPOP) used by Logstash is supported in Redis v1.3.1+, and
# the channel commands used by Logstash are found in Redis v1.3.8+.
# While you may be able to make these Redis versions work, the best performance
# and stability will be found in more recent stable versions.  Versions 2.6.0+
# are recommended.
#
# For more information about Redis, see <http://redis.io/>
#
# `batch_count` note: If you use the `batch_count` setting, you *must* use a Redis version 2.6.0 or
# newer. Anything older does not support the operations used by batching.
#
module LogStash module Inputs class Redis < LogStash::Inputs::Threadable
  BATCH_EMPTY_SLEEP = 0.25

  config_name "redis"

  default :codec, "json"

  # The hostname of your Redis server.
  config :host, :validate => :string, :default => "127.0.0.1"

  # The port to connect on.
  config :port, :validate => :number, :default => 6379

<<<<<<< HEAD
  # SSL
  config :ssl, :validate => :boolean, :default => false
=======
  # The unix socket path to connect on. Will override host and port if defined.
  # There is no unix socket path by default.
  config :path, :validate => :string
>>>>>>> 59c8d61c

  # The Redis database number.
  config :db, :validate => :number, :default => 0

  # Initial connection timeout in seconds.
  config :timeout, :validate => :number, :default => 5

  # Password to authenticate with. There is no authentication by default.
  config :password, :validate => :password

  # The name of a Redis list or channel.
  config :key, :validate => :string, :required => true

  # Specify either list or channel.  If `redis\_type` is `list`, then we will BLPOP the
  # key.  If `redis\_type` is `channel`, then we will SUBSCRIBE to the key.
  # If `redis\_type` is `pattern_channel`, then we will PSUBSCRIBE to the key.
  config :data_type, :validate => [ "list", "channel", "pattern_channel" ], :required => true

  # The number of events to return from Redis using EVAL.
  config :batch_count, :validate => :number, :default => 125

  public
  # public API
  # use to store a proc that can provide a redis instance or mock
  def add_external_redis_builder(builder) #callable
    @redis_builder = builder
    self
  end

  # use to apply an instance directly and bypass the builder
  def use_redis(instance)
    @redis = instance
    self
  end

  def new_redis_instance
    @redis_builder.call
  end

  def register
    @redis_url = @path.nil? ? "redis://#{@password}@#{@host}:#{@port}/#{@db}" : "#{@password}@#{@path}/#{@db}"

    @redis_builder ||= method(:internal_redis_builder)

    # just switch on data_type once
    if @data_type == 'list' || @data_type == 'dummy'
      @run_method = method(:list_runner)
      @stop_method = method(:list_stop)
    elsif @data_type == 'channel'
      @run_method = method(:channel_runner)
      @stop_method = method(:subscribe_stop)
    elsif @data_type == 'pattern_channel'
      @run_method = method(:pattern_channel_runner)
      @stop_method = method(:subscribe_stop)
    end

    @list_method = batched? ? method(:list_batch_listener) : method(:list_single_listener)

    @identity = "#{@redis_url} #{@data_type}:#{@key}"
    @logger.info("Registering Redis", :identity => @identity)
  end # def register

  def run(output_queue)
    @run_method.call(output_queue)
  rescue LogStash::ShutdownSignal
    # ignore and quit
  end # def run

  def stop
    @stop_method.call
  end

  # private methods -----------------------------
  private

  def batched?
    @batch_count > 1
  end

  # private
  def is_list_type?
    @data_type == 'list'
  end

  # private
  def redis_params
    if @path.nil?
      connectionParams = {
        :host => @host,
        :port => @port
      }
    else
      @logger.warn("Parameter 'path' is set, ignoring parameters: 'host' and 'port'")
      connectionParams = {
        :path => @path
      }
    end

    baseParams = {
      :timeout => @timeout,
      :db => @db,
      :password => @password.nil? ? nil : @password.value,
      :ssl => @ssl
    }

    return connectionParams.merge(baseParams)
  end

  # private
  def internal_redis_builder
    ::Redis.new(redis_params)
  end

  # private
  def connect
    redis = new_redis_instance
    load_batch_script(redis) if batched? && is_list_type?
    redis
  end # def connect

  # private
  def load_batch_script(redis)
    #A Redis Lua EVAL script to fetch a count of keys
      redis_script = <<EOF
        local batchsize = tonumber(ARGV[1])
        local result = redis.call('lrange', KEYS[1], 0, batchsize)
        redis.call('ltrim', KEYS[1], batchsize + 1, -1)
        return result
EOF
    @redis_script_sha = redis.script(:load, redis_script)
  end

  # private
  def queue_event(msg, output_queue)
    begin
      @codec.decode(msg) do |event|
        decorate(event)
        output_queue << event
      end
    rescue => e # parse or event creation error
      @logger.error("Failed to create event", :message => msg, :exception => e, :backtrace => e.backtrace);
    end
  end

  # private
  def list_stop
    return if @redis.nil? || !@redis.connected?

    @redis.quit rescue nil
    @redis = nil
  end

  # private
  def list_runner(output_queue)
    while !stop?
      begin
        @redis ||= connect
        @list_method.call(@redis, output_queue)
      rescue ::Redis::BaseError => e
        @logger.warn("Redis connection problem", :exception => e)
        # Reset the redis variable to trigger reconnect
        @redis = nil
        # this sleep does not need to be stoppable as its
        # in a while !stop? loop
        sleep 1
      end
    end
  end

  def list_batch_listener(redis, output_queue)
    begin
      results = redis.evalsha(@redis_script_sha, [@key], [@batch_count-1])
      results.each do |item|
        queue_event(item, output_queue)
      end

      if results.size.zero?
        sleep BATCH_EMPTY_SLEEP
      end

      # Below is a commented-out implementation of 'batch fetch'
      # using pipelined LPOP calls. This in practice has been observed to
      # perform exactly the same in terms of event throughput as
      # the evalsha method. Given that the EVALSHA implementation uses
      # one call to Redis instead of N (where N == @batch_count) calls,
      # I decided to go with the 'evalsha' method of fetching N items
      # from Redis in bulk.
      #redis.pipelined do
        #error, item = redis.lpop(@key)
        #(@batch_count-1).times { redis.lpop(@key) }
      #end.each do |item|
        #queue_event(item, output_queue) if item
      #end
      # --- End commented out implementation of 'batch fetch'
      # further to the above, the LUA script now uses lrange and trim
      # which should further improve the efficiency of the script
    rescue ::Redis::CommandError => e
      if e.to_s =~ /NOSCRIPT/ then
        @logger.warn("Redis may have been restarted, reloading Redis batch EVAL script", :exception => e);
        load_batch_script(redis)
        retry
      else
        raise e
      end
    end
  end

  def list_single_listener(redis, output_queue)
    item = redis.blpop(@key, 0, :timeout => 1)
    return unless item # from timeout or other conditions

    # blpop returns the 'key' read from as well as the item result
    # we only care about the result (2nd item in the list).
    queue_event(item.last, output_queue)
  end

  # private
  def subscribe_stop
    return if @redis.nil? || !@redis.connected?
    # if its a SubscribedClient then:
    # it does not have a disconnect method (yet)
    if @redis.client.is_a?(::Redis::SubscribedClient)
      if @data_type == 'pattern_channel'
        @redis.client.punsubscribe
      else
        @redis.client.unsubscribe
      end
    else
      @redis.client.disconnect
    end
    @redis = nil
  end

  # private
  def redis_runner
    begin
      @redis ||= connect
      yield
    rescue ::Redis::BaseError => e
      @logger.warn("Redis connection problem", :exception => e)
      # Reset the redis variable to trigger reconnect
      @redis = nil
      Stud.stoppable_sleep(1) { stop? }
      retry if !stop?
    end
  end

  # private
  def channel_runner(output_queue)
    redis_runner do
      channel_listener(output_queue)
    end
  end

  # private
  def channel_listener(output_queue)
    @redis.subscribe(@key) do |on|
      on.subscribe do |channel, count|
        @logger.info("Subscribed", :channel => channel, :count => count)
      end

      on.message do |channel, message|
        queue_event(message, output_queue)
      end

      on.unsubscribe do |channel, count|
        @logger.info("Unsubscribed", :channel => channel, :count => count)
      end
    end
  end

  def pattern_channel_runner(output_queue)
    redis_runner do
      pattern_channel_listener(output_queue)
    end
  end

  # private
  def pattern_channel_listener(output_queue)
    @redis.psubscribe @key do |on|
      on.psubscribe do |channel, count|
        @logger.info("Subscribed", :channel => channel, :count => count)
      end

      on.pmessage do |pattern, channel, message|
        queue_event(message, output_queue)
      end

      on.punsubscribe do |channel, count|
        @logger.info("Unsubscribed", :channel => channel, :count => count)
      end
    end
  end

# end

end end end # Redis Inputs  LogStash<|MERGE_RESOLUTION|>--- conflicted
+++ resolved
@@ -29,14 +29,12 @@
   # The port to connect on.
   config :port, :validate => :number, :default => 6379
 
-<<<<<<< HEAD
   # SSL
   config :ssl, :validate => :boolean, :default => false
-=======
+
   # The unix socket path to connect on. Will override host and port if defined.
   # There is no unix socket path by default.
   config :path, :validate => :string
->>>>>>> 59c8d61c
 
   # The Redis database number.
   config :db, :validate => :number, :default => 0
