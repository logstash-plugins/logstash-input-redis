# encoding: utf-8
require "logstash/namespace"
require "logstash/inputs/base"
require "logstash/inputs/threadable"
require 'redis'
require 'concurrent'
require 'concurrent/executors'
require "stud/interval"

# This input will read events from a Redis instance; it supports both Redis channels and lists.
# The list command (BLPOP) used by Logstash is supported in Redis v1.3.1+, and
# the channel commands used by Logstash are found in Redis v1.3.8+.
# While you may be able to make these Redis versions work, the best performance
# and stability will be found in more recent stable versions.  Versions 2.6.0+
# are recommended.
#
# For more information about Redis, see <http://redis.io/>
#
# `batch_count` note: If you use the `batch_count` setting, you *must* use a Redis version 2.6.0 or
# newer. Anything older does not support the operations used by batching.
#
module LogStash module Inputs class Redis < LogStash::Inputs::Threadable
  BATCH_EMPTY_SLEEP = 0.25

  config_name "redis"

  default :codec, "json"

  # The hostname of your Redis server.
  config :host, :validate => :string, :default => "127.0.0.1"

  # The port to connect on.
  config :port, :validate => :number, :default => 6379

  # SSL
  config :ssl, :validate => :boolean, :default => false

  # The unix socket path to connect on. Will override host and port if defined.
  # There is no unix socket path by default.
  config :path, :validate => :string

  # The Redis database number.
  config :db, :validate => :number, :default => 0

  # Initial connection timeout in seconds.
  config :timeout, :validate => :number, :default => 5

  # Password to authenticate with. There is no authentication by default.
  config :password, :validate => :password

  # The name of a Redis list or channel.
  config :key, :validate => :string, :required => true

  # Specify either list or channel.  If `data_type` is `list`, then we will BLPOP the
  # key. If `data_type` is `pattern_list`, then we will spawn a number of worker
  # threads that will LPOP from keys matching that pattern. If `data_type` is
  # `channel`, then we will SUBSCRIBE to the key. If `data_type` is `pattern_channel`,
  # then we will PSUBSCRIBE to the key.
  config :data_type, :validate => [ "list", "pattern_list", "channel", "pattern_channel" ], :required => true

  # The number of events to return from Redis using EVAL.
  config :batch_count, :validate => :number, :default => 125

  # Redefined Redis commands to be passed to the Redis client.
  config :command_map, :validate => :hash, :default => {}

  # Maximum number of worker threads to spawn when using `data_type` `pattern_list`.
  config :pattern_list_threads, :validate => :number, :default => 20

  # Maximum number of items for a single worker thread to process when `data_type` is `pattern_list`.
  # After the list is empty or this number of items have been processed, the thread will exit and a
  # new one will be started if there are non-empty lists matching the pattern without a consumer.
  config :pattern_list_max_items, :validate => :number, :default => 1000

  # Time to sleep in main loop after checking if more threads can/need to be spawned.
  # Applies to `data_type` is `pattern_list`
  config :pattern_list_threadpool_sleep, :validate => :number, :default => 0.2

  public

  def init_threadpool
    @threadpool ||= Concurrent::ThreadPoolExecutor.new(
        min_threads: @pattern_list_threads,
        max_threads: @pattern_list_threads,
        max_queue: 2 * @pattern_list_threads
    )
    @current_workers ||= Concurrent::Set.new
  end

  def register
    @redis_url = @path.nil? ? "redis://#{@password}@#{@host}:#{@port}/#{@db}" : "#{@password}@#{@path}/#{@db}"

    # just switch on data_type once
    if @data_type == 'list' || @data_type == 'dummy'
      @run_method = method(:list_runner)
      @stop_method = method(:list_stop)
    elsif @data_type == 'pattern_list'
      @run_method = method(:pattern_list_runner)
      @stop_method = method(:pattern_list_stop)
    elsif @data_type == 'channel'
      @run_method = method(:channel_runner)
      @stop_method = method(:subscribe_stop)
    elsif @data_type == 'pattern_channel'
      @run_method = method(:pattern_channel_runner)
      @stop_method = method(:subscribe_stop)
    end

    @identity = "#{@redis_url} #{@data_type}:#{@key}"
    @logger.info("Registering Redis", :identity => @identity)
  end # def register

  def run(output_queue)
    @run_method.call(output_queue)
  rescue LogStash::ShutdownSignal
    # ignore and quit
  end # def run

  def stop
    @stop_method.call
  end

  # private methods -----------------------------
  private

  def batched?
    @batch_count > 1
  end

  # private
  def is_list_type?
    @data_type == 'list' || @data_type == 'pattern_list'
  end

  # private
  def redis_params
    params = {
        :timeout => @timeout,
        :db => @db,
        :password => @password.nil? ? nil : @password.value,
        :ssl => @ssl
    }

    if @path.nil?
      params[:host] = @host
      params[:port] = @port
    else
      @logger.warn("Parameter 'path' is set, ignoring parameters: 'host' and 'port'")
      params[:path] = @path
    end

    params
  end

  def new_redis_instance
    ::Redis.new(redis_params)
  end

  # private
  def connect
    redis = new_redis_instance

    # register any renamed Redis commands
    @command_map.each do |name, renamed|
      redis._client.command_map[name.to_sym] = renamed.to_sym
    end

    load_batch_script(redis) if batched? && is_list_type?

    redis
  end # def connect

  # private
  def load_batch_script(redis)
    #A Redis Lua EVAL script to fetch a count of keys
    redis_script = <<EOF
      local batchsize = tonumber(ARGV[1])
      local result = redis.call(\'#{@command_map.fetch('lrange', 'lrange')}\', KEYS[1], 0, batchsize)
      redis.call(\'#{@command_map.fetch('ltrim', 'ltrim')}\', KEYS[1], batchsize + 1, -1)
      return result
EOF
    @redis_script_sha = redis.script(:load, redis_script)
  end

  # private
  def queue_event(msg, output_queue, channel=nil)
    begin
      @codec.decode(msg) do |event|
        decorate(event)
        event.set("[@metadata][redis_channel]", channel) if !channel.nil?
        output_queue << event
      end
    rescue => e # parse or event creation error
      @logger.error("Failed to create event", :message => msg, :exception => e, :backtrace => e.backtrace);
    end
  end

  # private
<<<<<<< HEAD
  def reset_redis
    return if @redis.nil? || !@redis.connected?
=======
  def list_stop
    redis = @redis # might change during method invocation
    return if redis.nil? || !redis.connected?
>>>>>>> 71d3ee5d

    redis.quit rescue nil # does client.disconnect internally
    # check if input retried while executing
    list_stop unless redis.equal? @redis
    @redis = nil
  end

  # private
  def list_stop
    reset_redis
  end

  # private
  def list_runner(output_queue)
    @list_method = batched? ? method(:list_batch_listener) : method(:list_single_listener)
    while !stop?
      begin
        @redis ||= connect
        @list_method.call(@redis, output_queue)
      rescue => e
        log_error(e)
        retry if reset_for_error_retry(e)
      end
    end
  end

  #private
  def reset_threadpool
    return if @threadpool.nil?
    @threadpool.shutdown
    @threadpool.wait_for_termination
    @threadpool = nil
  end

  # private
  def pattern_list_stop
    reset_redis
    reset_threadpool
  end

  # private
  def pattern_list_process_item(redis, output_queue, key)
    if stop?
      @logger.debug("Breaking from thread #{key} as it was requested to stop")
      return false
    end
    value = redis.lpop(key)
    return false if value.nil?
    queue_event(value, output_queue)
    true
  end

  # private
  def pattern_list_single_processor(redis, output_queue, key)
    (0...@pattern_list_max_items).each do
      break unless pattern_list_process_item(redis, output_queue, key)
    end
  end

  # private
  def pattern_list_batch_processor(redis, output_queue, key)
    items_left = @pattern_list_max_items
    while items_left > 0
      limit = [items_left, @batch_count].min
      processed = process_batch(redis, output_queue, key, limit, 0)
      if processed.zero? || processed < limit
        return
      end
      items_left -= processed
    end
  end

  # private
  def pattern_list_worker_consume(output_queue, key)
    begin
      redis ||= connect
      @pattern_list_processor.call(redis, output_queue, key)
    rescue ::Redis::BaseError => e
      @logger.warn("Redis connection problem in thread for key #{key}. Sleeping a while before exiting thread.", :exception => e)
      sleep 1
      return
    ensure
      redis.quit rescue nil
    end
  end

  # private
  def threadpool_capacity?
    @threadpool.remaining_capacity > 0
  end

  # private
  def pattern_list_launch_worker(output_queue, key)
    @current_workers.add(key)
    @threadpool.post do
      begin
        pattern_list_worker_consume(output_queue, key)
      ensure
        @current_workers.delete(key)
      end
    end
  end

  # private
  def pattern_list_ensure_workers(output_queue)
    return unless threadpool_capacity?
    redis_runner do
      @redis.keys(@key).shuffle.each do |key|
        next if @current_workers.include?(key)
        pattern_list_launch_worker(output_queue, key)
        break unless threadpool_capacity?
      end
    end
  end

  # private
  def pattern_list_runner(output_queue)
    @pattern_list_processor = batched? ? method(:pattern_list_batch_processor) : method(:pattern_list_single_processor)
    while !stop?
      init_threadpool if @threadpool.nil?
      pattern_list_ensure_workers(output_queue)
      sleep(@pattern_list_threadpool_sleep)
    end
  end

  def process_batch(redis, output_queue, key, batch_size, sleep_time)
    begin
      results = redis.evalsha(@redis_script_sha, [key], [batch_size-1])
      results.each do |item|
        queue_event(item, output_queue)
      end
      sleep sleep_time if results.size.zero? && sleep_time > 0
      results.size

      # Below is a commented-out implementation of 'batch fetch'
      # using pipelined LPOP calls. This in practice has been observed to
      # perform exactly the same in terms of event throughput as
      # the evalsha method. Given that the EVALSHA implementation uses
      # one call to Redis instead of N (where N == @batch_count) calls,
      # I decided to go with the 'evalsha' method of fetching N items
      # from Redis in bulk.
      #redis.pipelined do
        #error, item = redis.lpop(@key)
        #(@batch_count-1).times { redis.lpop(@key) }
      #end.each do |item|
        #queue_event(item, output_queue) if item
      #end
      # --- End commented out implementation of 'batch fetch'
      # further to the above, the LUA script now uses lrange and trim
      # which should further improve the efficiency of the script
    rescue ::Redis::CommandError => e
      if e.to_s =~ /NOSCRIPT/ then
        @logger.warn("Redis may have been restarted, reloading Redis batch EVAL script", :exception => e);
        load_batch_script(redis)
        retry
      else
        raise e
      end
    end
  end

  def list_batch_listener(redis, output_queue)
    process_batch(redis, output_queue, @key, @batch_count, BATCH_EMPTY_SLEEP)
  end

  def list_single_listener(redis, output_queue)
    item = redis.blpop(@key, 0, :timeout => 1)
    return unless item # from timeout or other conditions

    # blpop returns the 'key' read from as well as the item result
    # we only care about the result (2nd item in the list).
    queue_event(item.last, output_queue)
  end

  # private
  def subscribe_stop
    redis = @redis # might change during method invocation
    return if redis.nil? || !redis.connected?

    if redis.subscribed?
      if @data_type == 'pattern_channel'
        redis.punsubscribe
      else
        redis.unsubscribe
      end
    end
    redis.close rescue nil # does client.disconnect
    # check if input retried while executing
    subscribe_stop unless redis.equal? @redis
    @redis = nil
  end

  # private
  def redis_runner
    begin
      @redis ||= connect
      yield
    rescue => e
      log_error(e)
      retry if reset_for_error_retry(e)
    end
  end

  def log_error(e)
    info = { message: e.message, exception: e.class }
    info[:backtrace] = e.backtrace if @logger.debug?

    case e
    when ::Redis::TimeoutError
      # expected for channels in case no data is available
      @logger.debug("Redis timeout, retrying", info)
    when ::Redis::BaseConnectionError, ::Redis::ProtocolError
      @logger.warn("Redis connection error", info)
    when ::Redis::BaseError
      @logger.error("Redis error", info)
    when ::LogStash::ShutdownSignal
      @logger.debug("Received shutdown signal")
    else
      info[:backtrace] ||= e.backtrace
      @logger.error("Unexpected error", info)
    end
  end

  # @return [true] if operation is fine to retry
  def reset_for_error_retry(e)
    return if e.is_a?(::LogStash::ShutdownSignal)

    # Reset the redis variable to trigger reconnect
    @redis = nil

    Stud.stoppable_sleep(1) { stop? }
    !stop? # retry if not stop-ing
  end

  # private
  def channel_runner(output_queue)
    redis_runner do
      channel_listener(output_queue)
    end
  end

  # private
  def channel_listener(output_queue)
    @redis.subscribe(@key) do |on|
      on.subscribe do |channel, count|
        @logger.info("Subscribed", :channel => channel, :count => count)
      end

      on.message do |channel, message|
        queue_event(message, output_queue, channel)
      end

      on.unsubscribe do |channel, count|
        @logger.info("Unsubscribed", :channel => channel, :count => count)
      end
    end
  end

  def pattern_channel_runner(output_queue)
    redis_runner do
      pattern_channel_listener(output_queue)
    end
  end

  # private
  def pattern_channel_listener(output_queue)
    @redis.psubscribe @key do |on|
      on.psubscribe do |channel, count|
        @logger.info("Subscribed", :channel => channel, :count => count)
      end

      on.pmessage do |pattern, channel, message|
        queue_event(message, output_queue, channel)
      end

      on.punsubscribe do |channel, count|
        @logger.info("Unsubscribed", :channel => channel, :count => count)
      end
    end
  end

end end end # Redis Inputs  LogStash<|MERGE_RESOLUTION|>--- conflicted
+++ resolved
@@ -195,14 +195,9 @@
   end
 
   # private
-<<<<<<< HEAD
   def reset_redis
-    return if @redis.nil? || !@redis.connected?
-=======
-  def list_stop
     redis = @redis # might change during method invocation
     return if redis.nil? || !redis.connected?
->>>>>>> 71d3ee5d
 
     redis.quit rescue nil # does client.disconnect internally
     # check if input retried while executing
